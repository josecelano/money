# Money

[![Latest Version](https://img.shields.io/github/release/moneyphp/money.svg?style=flat-square)](https://github.com/moneyphp/money/releases)
[![Build Status](https://img.shields.io/travis/moneyphp/money.svg?style=flat-square)](https://travis-ci.org/moneyphp/money)
[![Code Coverage](https://img.shields.io/scrutinizer/coverage/g/moneyphp/money.svg?style=flat-square)](https://scrutinizer-ci.com/g/moneyphp/money)
[![Quality Score](https://img.shields.io/scrutinizer/g/moneyphp/money.svg?style=flat-square)](https://scrutinizer-ci.com/g/moneyphp/money)
[![Total Downloads](https://img.shields.io/packagist/dt/moneyphp/money.svg?style=flat-square)](https://packagist.org/packages/moneyphp/money)

[![Email](https://img.shields.io/badge/email-team@moneyphp.org-blue.svg?style=flat-square)](mailto:team@moneyphp.org)

![Money PHP](/resources/logo.png?raw=true)

PHP 5.5+ library to make working with money safer, easier, and fun!

> "If I had a dime for every time I've seen someone use FLOAT to store currency, I'd have $999.997634" -- [Bill Karwin](https://twitter.com/billkarwin/status/347561901460447232)

In short: You shouldn't represent monetary values by a float. Wherever
you need to represent money, use this Money value object. Since version
3.0 this library uses [strings internally](https://github.com/moneyphp/money/pull/136)
in order to support unlimited integers.

``` php
<?php

use Money\Money;

$fiveEur = Money::EUR(500);
$tenEur = $fiveEur->add($fiveEur);

list($part1, $part2, $part3) = $tenEur->allocate(array(1, 1, 1));
assert($part1->equals(Money::EUR(334)));
assert($part2->equals(Money::EUR(333)));
assert($part3->equals(Money::EUR(333)));
```

The documentation is available at http://moneyphp.org


## Install

Via Composer

``` bash
$ composer require moneyphp/money
```


## Features

- JSON Serialization
- Big integer support utilizing different, transparent calculation logic upon availability (bcmath, gmp, plain php)
- Money formatting (including intl formatter)
- Currency repositories (ISO currencies included)
- Money exchange (including [Swap](http://swap.voutzinos.org) implementation)


## Documentation

Please see the [official documentation](http://moneyphp.org).


## Testing

We try to follow BDD and TDD, as such we use both [phpspec](http://www.phpspec.net) and [phpunit](https://phpunit.de) to test this library.

``` bash
$ composer test
```


<<<<<<< HEAD
See [`MoneyBundle`][2] or [`TbbcMoneyBundle`][4] for [Symfony integration][3] or [`DoctrineMoneyModule`][5] for [`Zend Framework 2`][6].

[1]: http://getcomposer.org/
[2]: https://github.com/pink-tie/MoneyBundle/
[3]: http://symfony.com/
[4]: https://github.com/TheBigBrainsCompany/TbbcMoneyBundle
[5]: https://github.com/zfbrasil/doctrine-money-module
[6]: http://framework.zend.com/
=======
## Contributing

We would love to see you helping us to make this library better and better.
Please keep in mind we do not use suffixes and prefixes in class names,
so not `CurrenciesInterface`, but `Currencies`. Other than that, Style CI will help you
using the same code style as we are using. Please provide tests when creating a PR and clear descriptions of bugs when filing issues.


## Security

If you discover any security related issues, please contact us at [team@moneyphp.org](mailto:team@moneyphp.org).


## License

The MIT License (MIT). Please see [License File](LICENSE) for more information.


## Acknowledgements

This library is heavily inspired by [Martin Fowler's Money pattern](http://martinfowler.com/eaaCatalog/money.html).
A special remark goes to [Mathias Verraes](https://github.com/mathiasverraes), without his contributions,
in code and via his [blog](http://verraes.net/#blog), this library would not be where it stands now.
>>>>>>> 2c2f772b
<|MERGE_RESOLUTION|>--- conflicted
+++ resolved
@@ -67,17 +67,6 @@
 $ composer test
 ```
 
-
-<<<<<<< HEAD
-See [`MoneyBundle`][2] or [`TbbcMoneyBundle`][4] for [Symfony integration][3] or [`DoctrineMoneyModule`][5] for [`Zend Framework 2`][6].
-
-[1]: http://getcomposer.org/
-[2]: https://github.com/pink-tie/MoneyBundle/
-[3]: http://symfony.com/
-[4]: https://github.com/TheBigBrainsCompany/TbbcMoneyBundle
-[5]: https://github.com/zfbrasil/doctrine-money-module
-[6]: http://framework.zend.com/
-=======
 ## Contributing
 
 We would love to see you helping us to make this library better and better.
@@ -100,5 +89,4 @@
 
 This library is heavily inspired by [Martin Fowler's Money pattern](http://martinfowler.com/eaaCatalog/money.html).
 A special remark goes to [Mathias Verraes](https://github.com/mathiasverraes), without his contributions,
-in code and via his [blog](http://verraes.net/#blog), this library would not be where it stands now.
->>>>>>> 2c2f772b
+in code and via his [blog](http://verraes.net/#blog), this library would not be where it stands now.